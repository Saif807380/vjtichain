--- conflicted
+++ resolved
@@ -269,13 +269,7 @@
             add_block_to_db(block)
             self.update_utxo(block)
             return True
-<<<<<<< HEAD
-        print("No idea what happened")
-
-        # TODO update length
-=======
         logger.debug("No idea what happened")
->>>>>>> d55e3061
         return False
     
     def get_target_difficulty(chain: Chain) -> int:
