--- conflicted
+++ resolved
@@ -338,55 +338,6 @@
             return False
         return True
 
-
-<<<<<<< HEAD
-def get_time_difference_from_now_secs(timestamp: int) -> int:
-    """Get time diference from current time in seconds
-
-    Arguments:
-        timestamp {int} -- Time from which difference is calculated
-
-    Returns:
-        int -- Time difference in seconds
-    """
-    now = datetime.datetime.now()
-    mtime = datetime.datetime.fromtimestamp(timestamp)
-    difference = mtime - now
-    return difference.total_seconds()
-
-
-def merkle_hash(transactions: List[Transaction]) -> str:
-    """ Computes and returns the merkle tree root for a list of transactions """
-    if len(transactions) == 1:
-        return dhash(transactions[0])
-    if len(transactions) % 2 != 0:
-        transactions = transactions + [transactions[-1]]
-    transactions_hash = list(map(dhash, transactions))
-
-    def recursive_merkle_hash(t: List[str]) -> str:
-        if len(t) == 1:
-            return t[0]
-        t_child = []
-        for i in range(0, len(t), 2):
-            new_hash = dhash(t[i] + t[i + 1])
-            t_child.append(new_hash)
-        return recursive_merkle_hash(t_child)
-
-    return recursive_merkle_hash(transactions_hash)
-
-
-def dhash(s: Union[str, Transaction, BlockHeader]) -> str:
-    """ Double sha256 hash """
-    if not isinstance(s, str):
-        s = str(s)
-    s = s.encode()
-    return hashlib.sha256(hashlib.sha256(s).digest()).hexdigest()
-
-
-=======
-# TODO move genesis block creation somewhere else
-# This file should not contain any executing code
->>>>>>> 4e78a0ef
 genesis_block_transaction = [
     Transaction(
         version=1,
