--- conflicted
+++ resolved
@@ -190,40 +190,12 @@
 
     ACTIVE_CHAIN.add_block(genesis_block)
 
-<<<<<<< HEAD
     peer_list = fetch_peer_list()
+    new_peer_list = []
     for peer in peer_list:
-        # TODO delete the peer if could not establish a connection.
-        print(get_peer_url(peer))
-        data = greet_peer(peer)
-=======
-    # # ORDER
-    # Get list of peers ✓
-    # Contact peers and get current state of blockchain ✓
-    # Sync upto the current blockchain ✓
-    # Start the flask server and listen for future blocks and transactions.
-    # Start a thread to handle the new block/transaction
-
-    def func():
-        time.sleep(2)  # wait for the flask server to start running
-        peer_list = fetch_peer_list()
-        # # Add yourself as a peer( doing so just to test as currently this node is the only node on the network)
-        # peer_list.append({'ip': "localhost", 'port': consts.MINER_SERVER_PORT, 'time': time.time()})
-        for peer in peer_list:
-            # TODO delete the peer if could not establish a connection.
-            print(get_peer_url(peer))
-            data = greet_peer(peer)
-            # Update the peer data in the peer list with the new data recieved from the peer.
-            peer.update(data)
-        print(peer_list)
-        sync(peer_list)
-        # print(ACTIVE_CHAIN)
-        # print(get_block_from_db(dhash(ACTIVE_CHAIN[0])))
-
-    start_mining_thread()
-    t = threading.Thread(target=func)
-    t.start()
->>>>>>> e00a00a6
+        if greet_peer(peer):
+            new_peer_list.append(peer)
+    peer_list = new_peer_list
 
     print(peer_list)
     sync(peer_list)
