import json
import time
from functools import lru_cache
from multiprocessing import Pool, Process
from threading import Thread, Timer
from typing import Any, Dict, List
from datetime import datetime
import hashlib
import inspect
import requests
import waitress
from bottle import BaseTemplate, Bottle, request, response, static_file, template, error

import utils.constants as consts
from core import Block, BlockChain, SingleOutput, Transaction, TxIn, TxOut, genesis_block
from authority import Authority
from utils.logger import logger, iplogger
from utils.storage import get_block_from_db, get_wallet_from_db, read_header_list_from_db
from utils.utils import compress, decompress, dhash
from wallet import Wallet

app = Bottle()
BaseTemplate.defaults["get_url"] = app.get_url

LINE_PROFILING = False

BLOCKCHAIN = BlockChain()

PEER_LIST: List[Dict[str, Any]] = []

MY_WALLET = Wallet()

miner = Authority()


def mining_thread_task():
    while True:
        if not miner.is_mining() and not consts.NO_MINING:
            miner.start_mining(BLOCKCHAIN.mempool, BLOCKCHAIN.active_chain, MY_WALLET)
        time.sleep(consts.MINING_INTERVAL_THRESHOLD // 2)


def send_to_all_peers(url, data):
    def request_task(peers, url, data):
        for peer in peers:
            try:
                requests.post(get_peer_url(peer) + url, data=data, timeout=(5, 1))
            except Exception as e:
                logger.debug("Server: Requests: Error while sending data in process" + str(peer))

    Process(target=request_task, args=(PEER_LIST, url, data), daemon=True).start()


def start_mining_thread():
    time.sleep(5)
    Thread(target=mining_thread_task, name="Miner", daemon=True).start()


def fetch_peer_list() -> List[Dict[str, Any]]:
    try:
        r = requests.post(consts.SEED_SERVER_URL, data={"port": consts.MINER_SERVER_PORT})
        peer_list = json.loads(r.text)
        return peer_list
    except Exception as e:
        logger.error("Could not connect to DNS Seed")
        return []


def get_peer_url(peer: Dict[str, Any]) -> str:
    return "http://" + str(peer["ip"]) + ":" + str(peer["port"])


def greet_peer(peer: Dict[str, Any]) -> bool:
    try:
        url = get_peer_url(peer)
        data = {"port": consts.MINER_SERVER_PORT, "version": consts.MINER_VERSION, "blockheight": BLOCKCHAIN.active_chain.length}
        # Send a POST request to the peer
        r = requests.post(url + "/greetpeer", data=data)
        data = json.loads(r.text)
        # Update the peer data in the peer list with the new data received from the peer.
        if data.get("blockheight", None):
            peer.update(data)
        else:
            logger.debug("Main: Peer data does not have Block Height")
            return False
        return True
    except Exception as e:
        logger.debug("Main: Could not greet peer" + str(e))
    return False


def receive_block_from_peer(peer: Dict[str, Any], header_hash) -> Block:
    r = requests.post(get_peer_url(peer) + "/getblock", data={"headerhash": header_hash})
    return Block.from_json(decompress(r.text)).object()


def check_block_with_peer(peer, hhash):
    r = requests.post(get_peer_url(peer) + "/checkblock", data={"headerhash": hhash})
    result = json.loads(r.text)
    if result:
        return True
    return False


def get_block_header_hash(height):
    return dhash(BLOCKCHAIN.active_chain.header_list[height])


def sync(max_peer):
    fork_height = BLOCKCHAIN.active_chain.length
    r = requests.post(get_peer_url(max_peer) + "/getblockhashes", data={"myheight": fork_height})
    hash_list = json.loads(decompress(r.text.encode()))
    for hhash in hash_list:
        block = receive_block_from_peer(max_peer, hhash)
        if not BLOCKCHAIN.add_block(block):
            logger.error("Sync: Block received is invalid, Cannot Sync")
            break
    return


# Periodically sync with all the peers
def sync_with_peers():
    try:
        PEER_LIST = fetch_peer_list()
        new_peer_list = []
        for peer in PEER_LIST:
            if greet_peer(peer):
                new_peer_list.append(peer)
        PEER_LIST = new_peer_list

        if PEER_LIST:
            max_peer = max(PEER_LIST, key=lambda k: k["blockheight"])
            logger.debug(f"Sync: Syncing with {get_peer_url(max_peer)}, he seems to have height {max_peer['blockheight']}")
            sync(max_peer)
    except Exception as e:
        logger.error("Sync: Error: " + str(e))
    Timer(consts.MINING_INTERVAL_THRESHOLD * 2, sync_with_peers).start()


def check_balance(pub_key: str) -> int:
    current_balance = 0
    for x, utxo_list in BLOCKCHAIN.active_chain.utxo.utxo.items():
        tx_out = utxo_list[0]
        if tx_out.address == pub_key:
            current_balance += int(tx_out.amount)
    return int(current_balance)


def send_bounty(receiver_public_keys: List[str], amounts: List[int]):
    current_balance = check_balance(MY_WALLET.public_key)
    total_amount = sum(amounts)
    if current_balance < total_amount:
        logger.debug("Insuficient balance ")
<<<<<<< HEAD
        logger.debug("Current balance : " + str(current_balance))
        logger.debug("You need " + str(current_balance - total_amount) + "more money")

    else:
        transaction = create_transaction(receiver_public_keys, amounts, MY_WALLET)

        logger.debug(transaction)
=======
    else:
        transaction = Transaction(
            version=1,
            locktime=0,
            timestamp=int(time.time()),
            vin={},
            vout={0: TxOut(amount=bounty, address=receiver_public_key), 1: TxOut(amount=0, address=MY_WALLET.public_key)},
        )
        create_transaction(transaction, MY_WALLET, bounty)
>>>>>>> b1e1cbac
        logger.info("Wallet: Attempting to Send Transaction")
        try:
            requests.post(
                "http://0.0.0.0:" + str(consts.MINER_SERVER_PORT) + "/newtransaction",
                data=compress(transaction.to_json()),
                timeout=(5, 1),
            )
        except Exception as e:
            logger.error("Wallet: Could not Send Transaction. Try Again." + str(e))
        else:
            logger.info("Wallet: Transaction Sent, Wait for it to be Mined")


def create_transaction(receiver_public_keys: List[str], amounts: List[int], w: Wallet)-> Transaction:

    vout = {}
    vin = {}
    current_amount = 0
    total_amount = sum(amounts)
    i = 0
    for so, utxo_list in BLOCKCHAIN.active_chain.utxo.utxo.items():
        tx_out = utxo_list[0]
        if current_amount >= total_amount:
            break
        if tx_out.address == w.public_key:
            current_amount += tx_out.amount
            vin[i] = TxIn(payout=SingleOutput.from_json(so), pub_key=w.public_key, sig="")
            i += 1

    for i, address in enumerate(receiver_public_keys):
        vout[i] = TxOut(amount=amounts[i], address=address)
    vout[i + 1] = TxOut(amount=(current_amount - total_amount), address=w.public_key)

    tx = Transaction(
        version=consts.MINER_VERSION,
        locktime=0,
        timestamp=int(time.time()),
        vin=vin,
        vout=vout,
    )
    tx.sign(w)
    return tx



def get_ip(request):
    return request.environ.get("HTTP_X_FORWARDED_FOR") or request.environ.get("REMOTE_ADDR")


def log_ip(request, fname):
    client_ip = get_ip(request)
    iplogger.info(f"{client_ip} : Called function {fname}")

@app.post("/checkBalance")
def checkingbalance():
    log_ip(request, inspect.stack()[0][3])
    data = request.json
    public_key = data["public_key"]
    logger.debug(public_key)
    current_balance = check_balance(public_key)
    return str(current_balance)


@app.post("/makeTransaction")
def make_transaction():
    log_ip(request, inspect.stack()[0][3])
    data = request.json

    bounty = int(data["bounty"])
    receiver_public_key = data["receiver_public_key"]
    sender_public_key = data["sender_public_key"]

    current_balance = check_balance(sender_public_key)

    if current_balance < bounty:
        logger.debug("Insufficient Balance to make Transaction")
        response.status = 400
        return "Insufficient Balance to make Transaction, need more " + str(bounty - current_balance)
    else:
        transaction = Transaction(
            version=1,
            locktime=0,
            timestamp=int(time.time()),
            vin={},
            vout={0: TxOut(amount=bounty, address=receiver_public_key), 1: TxOut(amount=0, address=sender_public_key)},
        )

        current_amount = 0
        i = 0
        for so, utxo_list in BLOCKCHAIN.active_chain.utxo.utxo.items():
            tx_out = utxo_list[0]
            if current_amount >= bounty:
                break
            if tx_out.address == sender_public_key:
                current_amount += tx_out.amount
                transaction.vin[i] = TxIn(payout=SingleOutput.from_json(so), pub_key=sender_public_key, sig="")
                i += 1
        transaction.vout[1].amount = current_amount - bounty

        data = {}
        data["send_this"] = transaction.to_json()
        transaction.vin = {}
        data["sign_this"] = transaction.to_json()
        return json.dumps(data)


@app.post("/sendTransaction")
def send_transaction():
    log_ip(request, inspect.stack()[0][3])
    data = request.json
    transaction = Transaction.from_json(data["transaction"]).object()
    sig = data["signature"]
    transaction.add_sign(sig)

    logger.debug(transaction)
    logger.info("Wallet: Attempting to Send Transaction")
    try:
        requests.post(
            "http://0.0.0.0:" + str(consts.MINER_SERVER_PORT) + "/newtransaction",
            data=compress(transaction.to_json()),
            timeout=(5, 1),
        )
    except Exception as e:
        response.status = 400
        logger.error("Wallet: Could not Send Transaction. Try Again." + str(e))
        return "Try Again"
    else:
        logger.info("Wallet: Transaction Sent, Wait for it to be Mined")
    return "Done"


@app.post("/transactionHistory")
def transaction_history():
    log_ip(request, inspect.stack()[0][3])
    data = request.json
    public_key = data["public_key"]
    tx_hist = BLOCKCHAIN.active_chain.transaction_history.get(public_key)
    return json.dumps(tx_hist)


@app.post("/greetpeer")
def greet_peer_f():
    log_ip(request, inspect.stack()[0][3])
    try:
        peer = {}
        peer["port"] = request.forms.get("port")
        peer["ip"] = request.remote_addr
        peer["time"] = time.time()
        peer["version"] = request.forms.get("version")
        peer["blockheight"] = request.forms.get("blockheight")

        ADD_ENTRY = True
        for entry in PEER_LIST:
            ip = entry["ip"]
            port = entry["port"]
            if ip == peer["ip"] and port == peer["port"]:
                ADD_ENTRY = False
        if ADD_ENTRY:
            PEER_LIST.append(peer)
            logger.debug("Server: Greet, A new peer joined, Adding to List")
    except Exception as e:
        logger.debug("Server: Greet Error: " + str(e))
        pass

    data = {"version": consts.MINER_VERSION, "blockheight": BLOCKCHAIN.active_chain.length}
    response.content_type = "application/json"
    return json.dumps(data)


@lru_cache(maxsize=128)
def cached_get_block(headerhash: str) -> str:
    if headerhash:
        db_block = get_block_from_db(headerhash)
        if db_block:
            return compress(db_block)
        else:
            logger.error("ERROR CALLED GETBLOCK FOR NON EXISTENT BLOCK")
    return "Invalid Hash"


@app.post("/getblock")
def getblock():
    log_ip(request, inspect.stack()[0][3])
    hhash = request.forms.get("headerhash")
    return cached_get_block(hhash)


@app.post("/checkblock")
def checkblock():
    log_ip(request, inspect.stack()[0][3])
    headerhash = request.forms.get("headerhash")
    if get_block_from_db(headerhash):
        return json.dumps(True)
    return json.dumps(False)


@app.post("/getblockhashes")
def send_block_hashes():
    log_ip(request, inspect.stack()[0][3])
    peer_height = int(request.forms.get("myheight"))
    hash_list = []
    for i in range(peer_height, BLOCKCHAIN.active_chain.length):
        hash_list.append(dhash(BLOCKCHAIN.active_chain.header_list[i]))
    return compress(json.dumps(hash_list)).decode()


@lru_cache(maxsize=16)
def process_new_block(request_data: bytes) -> str:
    global BLOCKCHAIN
    block_json = decompress(request_data)
    if block_json:
        try:
            block = Block.from_json(block_json).object()
            # Check if block already exists
            if get_block_from_db(dhash(block.header)):
                logger.info("Server: Received block exists, doing nothing")
                return "Block already Received Before"
            if BLOCKCHAIN.add_block(block):
                logger.info("Server: Received a New Valid Block, Adding to Chain")

                logger.debug("Server: Sending new block to peers")
                # Broadcast block to other peers
                send_to_all_peers("/newblock", request_data)

            # TODO Make new chain/ orphan set for Block that is not added
        except Exception as e:
            logger.error("Server: New Block: invalid block received " + str(e))
            return "Invalid Block Received"

        # Kill Miner
        t = Timer(1, miner.stop_mining)
        t.start()
        return "Block Received"
    logger.error("Server: Invalid Block Received")
    return "Invalid Block"


@app.post("/newblock")
def received_new_block():
    log_ip(request, inspect.stack()[0][3])
    return process_new_block(request.body.read())


@lru_cache(maxsize=16)
def process_new_transaction(request_data: bytes) -> str:
    global BLOCKCHAIN
    transaction_json = decompress(request_data)
    if transaction_json:
        try:
            tx = Transaction.from_json(transaction_json).object()
            # Add transaction to Mempool
            if tx not in BLOCKCHAIN.mempool:
                if BLOCKCHAIN.active_chain.is_transaction_valid(tx):
                    logger.debug("Valid Transaction received, Adding to Mempool")
                    BLOCKCHAIN.mempool.add(tx)
                    # Broadcast block to other peers
                    send_to_all_peers("/newtransaction", request_data)
                else:
                    return "Transaction Already received"
            else:
                logger.debug("The transation is not valid, not added to Mempool")
                return "Not Valid Transaction"
        except Exception as e:
            logger.error("Server: New Transaction: Invalid tx received: " + str(e))
            raise e
            return "Not Valid Transaction"
    return "Done"


# Transactions for all active chains
@app.post("/newtransaction")
def received_new_transaction():
    log_ip(request, inspect.stack()[0][3])
    return process_new_transaction(request.body.read())


@app.get("/")
def home():
    log_ip(request, inspect.stack()[0][3])
    data = {}
    data["Blockchain Length"] = str(BLOCKCHAIN.active_chain.length)
    data["Last Block Hash"] = dhash(BLOCKCHAIN.active_chain.header_list[-1])
    data["Public Key"] = str(get_wallet_from_db(consts.MINER_SERVER_PORT)[1])
    data["Balance"] = str(check_balance(MY_WALLET.public_key))
    return template("index.html", data=data)


@app.get("/wallet")
def wallet():
    log_ip(request, inspect.stack()[0][3])
    return template("wallet.html", message="", message_type="", pubkey=MY_WALLET.public_key)


@app.post("/wallet")
def wallet_post():
    log_ip(request, inspect.stack()[0][3])
    number = int(request.forms.get("number"))
   
    message = ""
    message_type = "info"
    try:
        receivers = []
        amounts = []
        total_amount = 0

        for i in range(0, number):
            receiver = str(request.forms.get("port" + str(i)))
            bounty = int(request.forms.get("amount" + str(i)))

            publickey = ""
            if len(receiver) < 10:
                wallet = get_wallet_from_db(receiver)
                if wallet is not None:
                    publickey = wallet[1]
                else:
                    message = "Error with the Receiver Port ID, try again."
                    message_type = "danger"
                    return template("wallet.html", message=message, message_type=message_type, pubkey=MY_WALLET.public_key)
            else:
                publickey = receiver
            total_amount += bounty
            receivers.append(publickey)
            amounts.append(bounty)
        if check_balance(MY_WALLET.public_key) >= total_amount:
            message = "Your transaction is sent, please wait for it to be mined!"
            send_bounty(receivers, amounts)
        else:
            message = "You have Insufficient Balance!"
            message_type = "warning"
        return template("wallet.html", message=message, message_type=message_type, pubkey=MY_WALLET.public_key)
    except Exception as e:
        logger.error(e)
        message = "Some Error Occured. Please try again later."
        message_type = "danger"
        return template("wallet.html", message=message, message_type=message_type, pubkey=MY_WALLET.public_key)


@app.get("/checkmybalance")
def checkblance():
    log_ip(request, inspect.stack()[0][3])
    return str(check_balance(MY_WALLET.public_key))


@app.route("/static/<filename:path>", name="static")
def serve_static(filename):
    log_ip(request, inspect.stack()[0][3])
    return static_file(filename, root="static")


@app.get('/favicon.ico')
def get_favicon():
    log_ip(request, inspect.stack()[0][3])
    return static_file('favicon.ico', root='static')


@app.get("/info")
def sendinfo():
    log_ip(request, inspect.stack()[0][3])
    s = (
        "No. of Blocks: "
        + str(BLOCKCHAIN.active_chain.length)
        + "<br>"
        + dhash(BLOCKCHAIN.active_chain.header_list[-1])
        + "<br>"
        + "Balance "
        + str(check_balance(MY_WALLET.public_key))
        + "<br>Public Key: <br>"
        + str(get_wallet_from_db(consts.MINER_SERVER_PORT)[1])
    )
    return s


def render_block_header(hdr):
    html = "<table>"

    html += "<tr><th>" + "Height" + "</th>"
    html += "<td>" + str(hdr.height) + "</td></tr>"

    html += "<tr><th>" + "Block Hash" + "</th>"
    html += "<td>" + dhash(hdr) + "</td></tr>"

    html += "<tr><th>" + "Prev Block Hash" + "</th>"
    html += "<td>" + str(hdr.prev_block_hash) + "</td></tr>"

    html += "<tr><th>" + "Merkle Root" + "</th>"
    html += "<td>" + str(hdr.merkle_root) + "</td></tr>"

    html += "<tr><th>" + "Timestamp" + "</th>"
    html += (
        "<td>"
        + str(datetime.fromtimestamp(hdr.timestamp).strftime("%d-%m-%Y %H:%M:%S"))
        + " ("
        + str(hdr.timestamp)
        + ")</td></tr>"
    )

    # get block
    block = Block.from_json(get_block_from_db(dhash(hdr))).object()

    html += "<tr><th>" + "Transactions" + "</th>"
    html += "<td>" + str(len(block.transactions)) + "</td></tr>"

    # for i, transaction in enumerate(block.transactions):
    #     s = "coinbase: " + str(transaction.is_coinbase) + ", fees: " + str(transaction.fees)
    #     html += "<tr><th>Transaction " + str(i) + "</th><td>" + str(s) + "</td></tr>"

    html += "</table>"
    return str(html)


@app.get("/chains")
def visualize_chain():
    log_ip(request, inspect.stack()[0][3])
    data = []
    start = BLOCKCHAIN.active_chain.length - 10 if BLOCKCHAIN.active_chain.length > 10 else 0
    headers = []
    hdr_list = BLOCKCHAIN.active_chain.header_list
    if len(hdr_list) > 200:
        hdr_list = BLOCKCHAIN.active_chain.header_list[:100] + BLOCKCHAIN.active_chain.header_list[-100:]
    for hdr in hdr_list:
        d = {}
        d["hash"] = dhash(hdr)[-5:]
        d["time"] = hdr.timestamp
        d["data"] = render_block_header(hdr)
        headers.append(d)
    data.append(headers)
    return template("chains.html", data=data, start=start)


@app.get("/explorer")
def explorer():
    log_ip(request, inspect.stack()[0][3])
    prev = int(request.query.prev or 0)
    if prev < 0:
        prev = 0
    hdr_list = list(reversed(BLOCKCHAIN.active_chain.header_list))
    indexes = [i for i in range(prev * 8, (prev + 1) * 8) if i < len(hdr_list)]
    blocks = [Block.from_json(get_block_from_db(dhash(hdr_list[i]))).object() for i in indexes]
    transactions = list(BLOCKCHAIN.mempool)
    return template("explorer.html", blocks=blocks, transactions=transactions, prev=prev)


@app.route("/block/<blockhash>", name="transaction")
def block(blockhash):
    log_ip(request, inspect.stack()[0][3])
    try:
        block = Block.from_json(get_block_from_db(blockhash)).object()
    except Exception as e:
        logger.debug("BLOCK/blockhash: " + str(e))
        return template("error.html")
    return template("block.html", block=block)


@app.route("/transaction/<blockhash>/<txhash>", name="transaction")
def transaction(blockhash, txhash):
    log_ip(request, inspect.stack()[0][3])
    try:
        block = Block.from_json(get_block_from_db(blockhash)).object()
        tx = None
        for t in block.transactions:
            if t.hash() == txhash:
                tx = t
    except Exception as e:
        logger.debug("Transaction/bhash/tx: " + str(e))
        return template("error.html")
    return template("transaction.html", tx=tx, block=block)


@app.route("/address/<pubkey:re:.+>", name="account")
def account(pubkey):
    log_ip(request, inspect.stack()[0][3])
    balance = check_balance(pubkey)
    tx_hist = BLOCKCHAIN.active_chain.transaction_history.get(pubkey)
    return template("account.html", tx_hist=tx_hist, balance=balance, pubkey=pubkey)


@app.post("/mining")
def mining():
    log_ip(request, inspect.stack()[0][3])
    password = request.body.read().decode("utf-8")
    hashed = b'\x11`\x1e\xdd\xd1\xb6\x80\x0f\xd4\xb0t\x90\x9b\xd3]\xa0\xcc\x1d\x04$\x8b\xb1\x19J\xaa!T5-\x9eJ\xfcI5\xc0\xbb\xf5\xb1\x9d\xba\xbef@\xa1)\xcf\x9b]c(R\x91\x0e\x9dMM\xb6\x94\xa9\xe2\x94il\x15'
    dk = hashlib.pbkdf2_hmac("sha512", password.encode("utf-8"), b'forgeteverythingthatyouthinkyouknow', 200000)
    if hashed == dk:
        consts.NO_MINING = not consts.NO_MINING
        logger.info("Mining: " + str(not consts.NO_MINING))
        return "Mining Toggled, " + "NOT MINING" if consts.NO_MINING else "MINING"
    else:
        return "Password Mismatch," + "NOT MINING" if consts.NO_MINING else "MINING"


@app.route("/<url:re:.+>")
@error(403)
@error(404)
@error(505)
def error_handle(url="url", error="404"):
    log_ip(request, inspect.stack()[0][3])
    return template("error.html")


if __name__ == "__main__":
    try:
        if consts.NEW_BLOCKCHAIN:
            logger.info("FullNode: Starting New Chain from Genesis")
            BLOCKCHAIN.add_block(genesis_block)
        else:
            # Restore Blockchain
            logger.info("FullNode: Restoring Existing Chain")
            header_list = read_header_list_from_db()
            BLOCKCHAIN.build_from_header_list(header_list)

        # Sync with all my peers
        sync_with_peers()

        # Start mining Thread
        Thread(target=start_mining_thread, daemon=True).start()
        if consts.NO_MINING:
            logger.info("FullNode: Not Mining")

        # Start server
        if LINE_PROFILING:
            from wsgi_lineprof.middleware import LineProfilerMiddleware

            with open("lineprof" + str(consts.MINER_SERVER_PORT) + ".log", "w") as f:
                app = LineProfilerMiddleware(app, stream=f, async_stream=True)
                waitress.serve(app, host="0.0.0.0", threads=16, port=consts.MINER_SERVER_PORT)
        else:
            waitress.serve(app, host="0.0.0.0", threads=16, port=consts.MINER_SERVER_PORT)

    except KeyboardInterrupt:
        miner.stop_mining()<|MERGE_RESOLUTION|>--- conflicted
+++ resolved
@@ -151,25 +151,8 @@
     total_amount = sum(amounts)
     if current_balance < total_amount:
         logger.debug("Insuficient balance ")
-<<<<<<< HEAD
-        logger.debug("Current balance : " + str(current_balance))
-        logger.debug("You need " + str(current_balance - total_amount) + "more money")
-
     else:
         transaction = create_transaction(receiver_public_keys, amounts, MY_WALLET)
-
-        logger.debug(transaction)
-=======
-    else:
-        transaction = Transaction(
-            version=1,
-            locktime=0,
-            timestamp=int(time.time()),
-            vin={},
-            vout={0: TxOut(amount=bounty, address=receiver_public_key), 1: TxOut(amount=0, address=MY_WALLET.public_key)},
-        )
-        create_transaction(transaction, MY_WALLET, bounty)
->>>>>>> b1e1cbac
         logger.info("Wallet: Attempting to Send Transaction")
         try:
             requests.post(
@@ -184,7 +167,6 @@
 
 
 def create_transaction(receiver_public_keys: List[str], amounts: List[int], w: Wallet)-> Transaction:
-
     vout = {}
     vin = {}
     current_amount = 0
@@ -214,7 +196,6 @@
     return tx
 
 
-
 def get_ip(request):
     return request.environ.get("HTTP_X_FORWARDED_FOR") or request.environ.get("REMOTE_ADDR")
 
@@ -241,6 +222,11 @@
     bounty = int(data["bounty"])
     receiver_public_key = data["receiver_public_key"]
     sender_public_key = data["sender_public_key"]
+
+    if receiver_public_key <= consts.PUBLIC_KEY_LENGTH:
+        logger.debug("Invalid Receiver Public Key")
+        response.status = 400
+        return "Invalid Receiver Public Key"
 
     current_balance = check_balance(sender_public_key)
 
